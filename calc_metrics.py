from os.path import join 
from glob import glob
<<<<<<< HEAD
=======
from argparse import ArgumentParser
>>>>>>> 84710d0f
from soundfile import read
from tqdm import tqdm
from pesq import pesq
import pandas as pd

from pystoi import stoi
<<<<<<< HEAD
from pysepm import composite, SNRseg
from argparse import ArgumentParser

from utils import energy_ratios, mean_std
=======

from sgmse.util.other import energy_ratios, mean_std
>>>>>>> 84710d0f


if __name__ == '__main__':
    parser = ArgumentParser()
<<<<<<< HEAD
    parser.add_argument("--test_dir", type=str, required=True,
        help='Directory containing the original test data (must have subdirectories clean/ and noisy/)')
    parser.add_argument("--enhanced_dir", type=str, required=True,
        help='Directory containing the enhanced data')
    parser.add_argument("--basic", action="store_true", default=False,
        help="Evaluate only the basic metrics")
    args = parser.parse_args()
    basic = args.basic

    # options: "wsj0" or "vb"
    test_set = args.test
    train_set = args.train

=======
    parser.add_argument("--test_dir", type=str, required=True, help='Directory containing the original test data (must have subdirectories clean/ and noisy/)')
    parser.add_argument("--enhanced_dir", type=str, required=True, help='Directory containing the enhanced data')
    args = parser.parse_args()

    test_dir = args.test_dir
>>>>>>> 84710d0f
    clean_dir = join(test_dir, "clean/")
    noisy_dir = join(test_dir, "noisy/")
    enhanced_dir = args.enhanced_dir

<<<<<<< HEAD
    if basic:
        data = {"filename": [], "pesq": [], "estoi": [], "si_sdr": []}
    else:
        data = {"filename": [], "pesq": [], "estoi": [], "si_sdr": [], "si_sir": [], 
            "si_sar": [], "csig": [], "cbak": [], "covl": [], "ssnr": [], }
=======
    data = {"filename": [], "pesq": [], "estoi": [], "si_sdr": [], "si_sir": [],  "si_sar": []}
>>>>>>> 84710d0f
    sr = 16000

    # Evaluate standard metrics
    noisy_files = sorted(glob('{}/*.wav'.format(noisy_dir)))
    for noisy_file in tqdm(noisy_files):
        filename = noisy_file.split('/')[-1]
        x, _ = read(join(clean_dir, filename))
        y, _ = read(noisy_file)
        n = y - x 
        x_method, _ = read(join(enhanced_dir, filename))

        data["filename"].append(filename)
        data["pesq"].append(pesq(sr, x, x_method, 'wb'))
        data["estoi"].append(stoi(x, x_method, sr, extended=True))
        data["si_sdr"].append(energy_ratios(x_method, x, n)[0])
<<<<<<< HEAD
        if not basic:
            data["si_sir"].append(energy_ratios(x_method, x, n)[1])
            data["si_sar"].append(energy_ratios(x_method, x, n)[2])
            data["csig"].append(composite(x, x_method, sr)[0])
            data["cbak"].append(composite(x, x_method, sr)[1])
            data["covl"].append(composite(x, x_method, sr)[2])
            data["ssnr"].append(SNRseg(x, x_method, sr))
=======
        data["si_sir"].append(energy_ratios(x_method, x, n)[1])
        data["si_sar"].append(energy_ratios(x_method, x, n)[2])
>>>>>>> 84710d0f

    # Save results as DataFrame    
    df = pd.DataFrame(data)

<<<<<<< HEAD
    # POLQA evaluation
    if not basic:
        clean_files = sorted(glob('{}/*.wav'.format(clean_dir)))
        enhanced_files = sorted(glob('{}/*.wav'.format(enhanced_dir)))

        clean_audios = [read(clean_file)[0] for clean_file in clean_files]
        enhanced_audios = [read(enhanced_file)[0] for enhanced_file in enhanced_files]

        polqa_vals = polqa(clean_audios, enhanced_audios, 16000, save_to=None)
        polqa_vals = [val[1] for val in polqa_vals]

        # Add POLQA column to DataFrame
        df['polqa'] = polqa_vals

    # Print results
    if basic:
        print(enhanced_dir)
        print("PESQ: {:.2f} ± {:.2f}".format(*mean_std(df["pesq"].to_numpy())))
        print("ESTOI: {:.2f} ± {:.2f}".format(*mean_std(df["estoi"].to_numpy())))
        print("SI-SDR: {:.1f} ± {:.1f}".format(*mean_std(df["si_sdr"].to_numpy())))
    else:
        print(enhanced_dir)
        print("POLQA: {:.2f} ± {:.2f}".format(*mean_std(df["polqa"].to_numpy())))
        print("PESQ: {:.2f} ± {:.2f}".format(*mean_std(df["pesq"].to_numpy())))
        print("ESTOI: {:.2f} ± {:.2f}".format(*mean_std(df["estoi"].to_numpy())))
        print("SI-SDR: {:.1f} ± {:.1f}".format(*mean_std(df["si_sdr"].to_numpy())))
        print("SI-SIR: {:.1f} ± {:.1f}".format(*mean_std(df["si_sir"].to_numpy())))
        print("SI-SAR: {:.1f} ± {:.1f}".format(*mean_std(df["si_sar"].to_numpy())))

    # Save DataFrame as csv file
    if basic:
        df.to_csv(join(enhanced_dir, "_results_basic.csv"), index=False)
    else:
        df.to_csv(join(enhanced_dir, "_results.csv"), index=False)

        
=======
    # POLQA evaluation  -  requires POLQA license and server, uncomment at your own peril.
    # This is batch processed for speed reasons and thus runs outside the for loop.
    # if not basic:
    #     clean_files = sorted(glob('{}/*.wav'.format(clean_dir)))
    #     enhanced_files = sorted(glob('{}/*.wav'.format(enhanced_dir)))
    #     clean_audios = [read(clean_file)[0] for clean_file in clean_files]
    #     enhanced_audios = [read(enhanced_file)[0] for enhanced_file in enhanced_files]
    #     polqa_vals = polqa(clean_audios, enhanced_audios, 16000, save_to=None)
    #     polqa_vals = [val[1] for val in polqa_vals]
    #     # Add POLQA column to DataFrame
    #     df['polqa'] = polqa_vals

    # Print results
    print(enhanced_dir)
    #print("POLQA: {:.2f} ± {:.2f}".format(*mean_std(df["polqa"].to_numpy())))
    print("PESQ: {:.2f} ± {:.2f}".format(*mean_std(df["pesq"].to_numpy())))
    print("ESTOI: {:.2f} ± {:.2f}".format(*mean_std(df["estoi"].to_numpy())))
    print("SI-SDR: {:.1f} ± {:.1f}".format(*mean_std(df["si_sdr"].to_numpy())))
    print("SI-SIR: {:.1f} ± {:.1f}".format(*mean_std(df["si_sir"].to_numpy())))
    print("SI-SAR: {:.1f} ± {:.1f}".format(*mean_std(df["si_sar"].to_numpy())))

    # Save DataFrame as csv file
    df.to_csv(join(enhanced_dir, "_results.csv"), index=False)
>>>>>>> 84710d0f
<|MERGE_RESOLUTION|>--- conflicted
+++ resolved
@@ -1,62 +1,28 @@
 from os.path import join 
 from glob import glob
-<<<<<<< HEAD
-=======
 from argparse import ArgumentParser
->>>>>>> 84710d0f
 from soundfile import read
 from tqdm import tqdm
 from pesq import pesq
 import pandas as pd
 
 from pystoi import stoi
-<<<<<<< HEAD
-from pysepm import composite, SNRseg
-from argparse import ArgumentParser
-
-from utils import energy_ratios, mean_std
-=======
 
 from sgmse.util.other import energy_ratios, mean_std
->>>>>>> 84710d0f
 
 
 if __name__ == '__main__':
     parser = ArgumentParser()
-<<<<<<< HEAD
-    parser.add_argument("--test_dir", type=str, required=True,
-        help='Directory containing the original test data (must have subdirectories clean/ and noisy/)')
-    parser.add_argument("--enhanced_dir", type=str, required=True,
-        help='Directory containing the enhanced data')
-    parser.add_argument("--basic", action="store_true", default=False,
-        help="Evaluate only the basic metrics")
-    args = parser.parse_args()
-    basic = args.basic
-
-    # options: "wsj0" or "vb"
-    test_set = args.test
-    train_set = args.train
-
-=======
     parser.add_argument("--test_dir", type=str, required=True, help='Directory containing the original test data (must have subdirectories clean/ and noisy/)')
     parser.add_argument("--enhanced_dir", type=str, required=True, help='Directory containing the enhanced data')
     args = parser.parse_args()
 
     test_dir = args.test_dir
->>>>>>> 84710d0f
     clean_dir = join(test_dir, "clean/")
     noisy_dir = join(test_dir, "noisy/")
     enhanced_dir = args.enhanced_dir
 
-<<<<<<< HEAD
-    if basic:
-        data = {"filename": [], "pesq": [], "estoi": [], "si_sdr": []}
-    else:
-        data = {"filename": [], "pesq": [], "estoi": [], "si_sdr": [], "si_sir": [], 
-            "si_sar": [], "csig": [], "cbak": [], "covl": [], "ssnr": [], }
-=======
     data = {"filename": [], "pesq": [], "estoi": [], "si_sdr": [], "si_sir": [],  "si_sar": []}
->>>>>>> 84710d0f
     sr = 16000
 
     # Evaluate standard metrics
@@ -72,60 +38,12 @@
         data["pesq"].append(pesq(sr, x, x_method, 'wb'))
         data["estoi"].append(stoi(x, x_method, sr, extended=True))
         data["si_sdr"].append(energy_ratios(x_method, x, n)[0])
-<<<<<<< HEAD
-        if not basic:
-            data["si_sir"].append(energy_ratios(x_method, x, n)[1])
-            data["si_sar"].append(energy_ratios(x_method, x, n)[2])
-            data["csig"].append(composite(x, x_method, sr)[0])
-            data["cbak"].append(composite(x, x_method, sr)[1])
-            data["covl"].append(composite(x, x_method, sr)[2])
-            data["ssnr"].append(SNRseg(x, x_method, sr))
-=======
         data["si_sir"].append(energy_ratios(x_method, x, n)[1])
         data["si_sar"].append(energy_ratios(x_method, x, n)[2])
->>>>>>> 84710d0f
 
     # Save results as DataFrame    
     df = pd.DataFrame(data)
 
-<<<<<<< HEAD
-    # POLQA evaluation
-    if not basic:
-        clean_files = sorted(glob('{}/*.wav'.format(clean_dir)))
-        enhanced_files = sorted(glob('{}/*.wav'.format(enhanced_dir)))
-
-        clean_audios = [read(clean_file)[0] for clean_file in clean_files]
-        enhanced_audios = [read(enhanced_file)[0] for enhanced_file in enhanced_files]
-
-        polqa_vals = polqa(clean_audios, enhanced_audios, 16000, save_to=None)
-        polqa_vals = [val[1] for val in polqa_vals]
-
-        # Add POLQA column to DataFrame
-        df['polqa'] = polqa_vals
-
-    # Print results
-    if basic:
-        print(enhanced_dir)
-        print("PESQ: {:.2f} ± {:.2f}".format(*mean_std(df["pesq"].to_numpy())))
-        print("ESTOI: {:.2f} ± {:.2f}".format(*mean_std(df["estoi"].to_numpy())))
-        print("SI-SDR: {:.1f} ± {:.1f}".format(*mean_std(df["si_sdr"].to_numpy())))
-    else:
-        print(enhanced_dir)
-        print("POLQA: {:.2f} ± {:.2f}".format(*mean_std(df["polqa"].to_numpy())))
-        print("PESQ: {:.2f} ± {:.2f}".format(*mean_std(df["pesq"].to_numpy())))
-        print("ESTOI: {:.2f} ± {:.2f}".format(*mean_std(df["estoi"].to_numpy())))
-        print("SI-SDR: {:.1f} ± {:.1f}".format(*mean_std(df["si_sdr"].to_numpy())))
-        print("SI-SIR: {:.1f} ± {:.1f}".format(*mean_std(df["si_sir"].to_numpy())))
-        print("SI-SAR: {:.1f} ± {:.1f}".format(*mean_std(df["si_sar"].to_numpy())))
-
-    # Save DataFrame as csv file
-    if basic:
-        df.to_csv(join(enhanced_dir, "_results_basic.csv"), index=False)
-    else:
-        df.to_csv(join(enhanced_dir, "_results.csv"), index=False)
-
-        
-=======
     # POLQA evaluation  -  requires POLQA license and server, uncomment at your own peril.
     # This is batch processed for speed reasons and thus runs outside the for loop.
     # if not basic:
@@ -148,5 +66,4 @@
     print("SI-SAR: {:.1f} ± {:.1f}".format(*mean_std(df["si_sar"].to_numpy())))
 
     # Save DataFrame as csv file
-    df.to_csv(join(enhanced_dir, "_results.csv"), index=False)
->>>>>>> 84710d0f
+    df.to_csv(join(enhanced_dir, "_results.csv"), index=False)